--- conflicted
+++ resolved
@@ -151,11 +151,7 @@
             return (v != null) ? v.GetType() : null;
         }
 
-<<<<<<< HEAD
-        public static string GetTypeName(Type t, TypeNameAssemblyFormatHandling assemblyFormat, SerializationBinder binder)
-=======
-        public static string GetTypeName(Type t, FormatterAssemblyStyle assemblyFormat, ISerializationBinder binder)
->>>>>>> 4f8a2259
+        public static string GetTypeName(Type t, TypeNameAssemblyFormatHandling assemblyFormat, ISerializationBinder binder)
         {
             string fullyQualifiedTypeName = GetFullyQualifiedTypeName(t, binder);
 
