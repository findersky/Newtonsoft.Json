﻿#region License
// Copyright (c) 2007 James Newton-King
//
// Permission is hereby granted, free of charge, to any person
// obtaining a copy of this software and associated documentation
// files (the "Software"), to deal in the Software without
// restriction, including without limitation the rights to use,
// copy, modify, merge, publish, distribute, sublicense, and/or sell
// copies of the Software, and to permit persons to whom the
// Software is furnished to do so, subject to the following
// conditions:
//
// The above copyright notice and this permission notice shall be
// included in all copies or substantial portions of the Software.
//
// THE SOFTWARE IS PROVIDED "AS IS", WITHOUT WARRANTY OF ANY KIND,
// EXPRESS OR IMPLIED, INCLUDING BUT NOT LIMITED TO THE WARRANTIES
// OF MERCHANTABILITY, FITNESS FOR A PARTICULAR PURPOSE AND
// NONINFRINGEMENT. IN NO EVENT SHALL THE AUTHORS OR COPYRIGHT
// HOLDERS BE LIABLE FOR ANY CLAIM, DAMAGES OR OTHER LIABILITY,
// WHETHER IN AN ACTION OF CONTRACT, TORT OR OTHERWISE, ARISING
// FROM, OUT OF OR IN CONNECTION WITH THE SOFTWARE OR THE USE OR
// OTHER DEALINGS IN THE SOFTWARE.
#endregion

using System;
using System.Runtime.Serialization;
using System.Reflection;
using System.Globalization;
using Newtonsoft.Json.Utilities;
using System.Collections.Generic;

namespace Newtonsoft.Json.Serialization
{
    /// <summary>
    /// The default serialization binder used when resolving and loading classes from type names.
    /// </summary>
    public class DefaultSerializationBinder : SerializationBinder
    {
        internal static readonly DefaultSerializationBinder Instance = new DefaultSerializationBinder();

        private readonly ThreadSafeStore<TypeNameKey, Type> _typeCache;

        /// <summary>
        /// Initializes a new instance of the <see cref="DefaultSerializationBinder"/> class.
        /// </summary>
        public DefaultSerializationBinder()
        {
            _typeCache = new ThreadSafeStore<TypeNameKey, Type>(GetTypeFromTypeNameKey);
        }

        private Type GetTypeFromTypeNameKey(TypeNameKey typeNameKey)
        {
            string assemblyName = typeNameKey.AssemblyName;
            string typeName = typeNameKey.TypeName;

            if (assemblyName != null)
            {
                Assembly assembly;

#if !(DOTNET || PORTABLE40 || PORTABLE)
                // look, I don't like using obsolete methods as much as you do but this is the only way
                // Assembly.Load won't check the GAC for a partial name
#pragma warning disable 618,612
                assembly = Assembly.LoadWithPartialName(assemblyName);
#pragma warning restore 618,612
#elif DOTNET || PORTABLE
                assembly = Assembly.Load(new AssemblyName(assemblyName));
#else
                assembly = Assembly.Load(assemblyName);
#endif

#if !(PORTABLE40 || PORTABLE || DOTNET)
                if (assembly == null)
                {
                    // will find assemblies loaded with Assembly.LoadFile outside of the main directory
                    Assembly[] loadedAssemblies = AppDomain.CurrentDomain.GetAssemblies();
                    foreach (Assembly a in loadedAssemblies)
                    {
                        // check for both full name or partial name match
                        if (a.FullName == assemblyName || a.GetName().Name == assemblyName)
                        {
                            assembly = a;
                            break;
                        }
                    }
                }
#endif

                if (assembly == null)
                {
                    throw new JsonSerializationException("Could not load assembly '{0}'.".FormatWith(CultureInfo.InvariantCulture, assemblyName));
                }

                Type type = assembly.GetType(typeName);
                if (type == null)
                {
                    // if generic type, try manually parsing the type arguments for the case of dynamically loaded assemblies
                    // example generic typeName format: System.Collections.Generic.Dictionary`2[[System.String, mscorlib, Version=2.0.0.0, Culture=neutral, PublicKeyToken=b77a5c561934e089],[System.String, mscorlib, Version=2.0.0.0, Culture=neutral, PublicKeyToken=b77a5c561934e089]]
                    if (typeName.IndexOf('`') >= 0)
                    {
                        try
                        {
                            type = GetGenericTypeFromTypeName(typeName, assembly);
                        }
                        catch (Exception ex)
                        {
                            throw new JsonSerializationException("Could not find type '{0}' in assembly '{1}'.".FormatWith(CultureInfo.InvariantCulture, typeName, assembly.FullName), ex);
                        }
                    }

                    if (type == null)
                    {
                        throw new JsonSerializationException("Could not find type '{0}' in assembly '{1}'.".FormatWith(CultureInfo.InvariantCulture, typeName, assembly.FullName));
                    }
                }

                return type;
            }
            else
            {
                return Type.GetType(typeName);
            }
        }

<<<<<<< HEAD
=======
        private Type GetGenericTypeFromTypeName(string typeName, Assembly assembly)
        {
            Type type = null;
            var openBracketIndex = typeName.IndexOf('[');
            if (openBracketIndex >= 0)
            {
                var genericTypeDefName = typeName.Substring(0, openBracketIndex);
                var genericTypeDef = assembly.GetType(genericTypeDefName);
                if (genericTypeDef != null)
                {
                    var typeArgs = new List<Type>();
                    var scope = 0;
                    var typeArgStartIndex = 0;
                    var endIndex = typeName.Length - 1;
                    for (var i = openBracketIndex + 1; i < endIndex; ++i)
                    {
                        var current = typeName[i];
                        switch (current)
                        {
                            case '[':
                                if (scope == 0)
                                {
                                    typeArgStartIndex = i + 1;
                                }
                                ++scope;
                                break;
                            case ']':
                                --scope;
                                if (scope == 0)
                                {
                                    var typeArgAssemblyQualifiedName = typeName.Substring(typeArgStartIndex, i - typeArgStartIndex);
                                    string typeArgTypeName;
                                    string typeArgAssemblyName;
                                    ReflectionUtils.SplitFullyQualifiedTypeName(typeArgAssemblyQualifiedName, out typeArgTypeName, out typeArgAssemblyName);
                                    var typeArg = BindToType(typeArgAssemblyName, typeArgTypeName);
                                    typeArgs.Add(typeArg);
                                }
                                break;
                        }
                    }
                    type = genericTypeDef.MakeGenericType(typeArgs.ToArray());
                }
            }
            return type;
        }

        internal struct TypeNameKey : IEquatable<TypeNameKey>
        {
            internal readonly string AssemblyName;
            internal readonly string TypeName;

            public TypeNameKey(string assemblyName, string typeName)
            {
                AssemblyName = assemblyName;
                TypeName = typeName;
            }

            public override int GetHashCode()
            {
                return ((AssemblyName != null) ? AssemblyName.GetHashCode() : 0)
                       ^ ((TypeName != null) ? TypeName.GetHashCode() : 0);
            }

            public override bool Equals(object obj)
            {
                if (!(obj is TypeNameKey))
                {
                    return false;
                }

                return Equals((TypeNameKey)obj);
            }

            public bool Equals(TypeNameKey other)
            {
                return (AssemblyName == other.AssemblyName && TypeName == other.TypeName);
            }
        }

>>>>>>> 9603e3fe
        /// <summary>
        /// When overridden in a derived class, controls the binding of a serialized object to a type.
        /// </summary>
        /// <param name="assemblyName">Specifies the <see cref="T:System.Reflection.Assembly"/> name of the serialized object.</param>
        /// <param name="typeName">Specifies the <see cref="T:System.Type"/> name of the serialized object.</param>
        /// <returns>
        /// The type of the object the formatter creates a new instance of.
        /// </returns>
        public override Type BindToType(string assemblyName, string typeName)
        {
            return _typeCache.Get(new TypeNameKey(assemblyName, typeName));
        }

#if !(NET35 || NET20)
        /// <summary>
        /// When overridden in a derived class, controls the binding of a serialized object to a type.
        /// </summary>
        /// <param name="serializedType">The type of the object the formatter creates a new instance of.</param>
        /// <param name="assemblyName">Specifies the <see cref="T:System.Reflection.Assembly"/> name of the serialized object. </param>
        /// <param name="typeName">Specifies the <see cref="T:System.Type"/> name of the serialized object. </param>
        public override void BindToName(Type serializedType, out string assemblyName, out string typeName)
        {
#if (DOTNET || PORTABLE)
            assemblyName = serializedType.GetTypeInfo().Assembly.FullName;
            typeName = serializedType.FullName;
#else
            assemblyName = serializedType.Assembly.FullName;
            typeName = serializedType.FullName;
#endif
        }
#endif
    }
}<|MERGE_RESOLUTION|>--- conflicted
+++ resolved
@@ -123,25 +123,23 @@
             }
         }
 
-<<<<<<< HEAD
-=======
         private Type GetGenericTypeFromTypeName(string typeName, Assembly assembly)
         {
             Type type = null;
-            var openBracketIndex = typeName.IndexOf('[');
+            int openBracketIndex = typeName.IndexOf('[');
             if (openBracketIndex >= 0)
             {
-                var genericTypeDefName = typeName.Substring(0, openBracketIndex);
-                var genericTypeDef = assembly.GetType(genericTypeDefName);
+                string genericTypeDefName = typeName.Substring(0, openBracketIndex);
+                Type genericTypeDef = assembly.GetType(genericTypeDefName);
                 if (genericTypeDef != null)
                 {
-                    var typeArgs = new List<Type>();
-                    var scope = 0;
-                    var typeArgStartIndex = 0;
-                    var endIndex = typeName.Length - 1;
-                    for (var i = openBracketIndex + 1; i < endIndex; ++i)
-                    {
-                        var current = typeName[i];
+                    List<Type> genericTypeArguments = new List<Type>();
+                    int scope = 0;
+                    int typeArgStartIndex = 0;
+                    int endIndex = typeName.Length - 1;
+                    for (int i = openBracketIndex + 1; i < endIndex; ++i)
+                    {
+                        char current = typeName[i];
                         switch (current)
                         {
                             case '[':
@@ -155,56 +153,27 @@
                                 --scope;
                                 if (scope == 0)
                                 {
-                                    var typeArgAssemblyQualifiedName = typeName.Substring(typeArgStartIndex, i - typeArgStartIndex);
-                                    string typeArgTypeName;
-                                    string typeArgAssemblyName;
-                                    ReflectionUtils.SplitFullyQualifiedTypeName(typeArgAssemblyQualifiedName, out typeArgTypeName, out typeArgAssemblyName);
-                                    var typeArg = BindToType(typeArgAssemblyName, typeArgTypeName);
-                                    typeArgs.Add(typeArg);
+                                    string typeArgAssemblyQualifiedName = typeName.Substring(typeArgStartIndex, i - typeArgStartIndex);
+
+                                    TypeNameKey typeNameKey = ReflectionUtils.SplitFullyQualifiedTypeName(typeArgAssemblyQualifiedName);
+                                    genericTypeArguments.Add(GetTypeByName(typeNameKey));
                                 }
                                 break;
                         }
                     }
-                    type = genericTypeDef.MakeGenericType(typeArgs.ToArray());
+
+                    type = genericTypeDef.MakeGenericType(genericTypeArguments.ToArray());
                 }
             }
+
             return type;
         }
 
-        internal struct TypeNameKey : IEquatable<TypeNameKey>
-        {
-            internal readonly string AssemblyName;
-            internal readonly string TypeName;
-
-            public TypeNameKey(string assemblyName, string typeName)
-            {
-                AssemblyName = assemblyName;
-                TypeName = typeName;
-            }
-
-            public override int GetHashCode()
-            {
-                return ((AssemblyName != null) ? AssemblyName.GetHashCode() : 0)
-                       ^ ((TypeName != null) ? TypeName.GetHashCode() : 0);
-            }
-
-            public override bool Equals(object obj)
-            {
-                if (!(obj is TypeNameKey))
-                {
-                    return false;
-                }
-
-                return Equals((TypeNameKey)obj);
-            }
-
-            public bool Equals(TypeNameKey other)
-            {
-                return (AssemblyName == other.AssemblyName && TypeName == other.TypeName);
-            }
-        }
-
->>>>>>> 9603e3fe
+        private Type GetTypeByName(TypeNameKey typeNameKey)
+        {
+            return _typeCache.Get(typeNameKey);
+        }
+
         /// <summary>
         /// When overridden in a derived class, controls the binding of a serialized object to a type.
         /// </summary>
@@ -215,7 +184,7 @@
         /// </returns>
         public override Type BindToType(string assemblyName, string typeName)
         {
-            return _typeCache.Get(new TypeNameKey(assemblyName, typeName));
+            return GetTypeByName(new TypeNameKey(assemblyName, typeName));
         }
 
 #if !(NET35 || NET20)
