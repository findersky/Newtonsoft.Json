--- conflicted
+++ resolved
@@ -184,38 +184,13 @@
                 }
                 else if (contentItem.Value != null)
                 {
-                    if (settings != null)
-                    {
-                        if (contentItem.Value.Type == JTokenType.Null)
-                        {
-                            if ((settings.MergetObjectHandling & MergeObjectHandling.Null) != 0)
-                            {
-                                existingProperty.Value = contentItem.Value;
-                            }
-                            continue;
-                        }
-
-                        if (contentItem.Value.Type == JTokenType.Undefined)
-                        {
-                            if ((settings.MergetObjectHandling & MergeObjectHandling.Undefined) != 0)
-                            {
-                                existingProperty.Remove();
-                            }
-                            continue;
-                        }
-                    }
-
                     JContainer existingContainer = existingProperty.Value as JContainer;
                     if (existingContainer == null)
                     {
-<<<<<<< HEAD
-                        if (contentItem.Value.Type != JTokenType.Null)
+                        if (contentItem.Value.Type != JTokenType.Null || settings?.MergeNullValueHandling == MergeNullValueHandling.Merge)
                         {
                             existingProperty.Value = contentItem.Value;
                         }
-=======
-                        existingProperty.Value = contentItem.Value;
->>>>>>> ad2fa99c
                     }
                     else if (existingContainer.Type != contentItem.Value.Type)
                     {
